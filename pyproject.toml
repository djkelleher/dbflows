--- conflicted
+++ resolved
@@ -1,12 +1,7 @@
 [project]
 name = "dbgress"
-<<<<<<< HEAD
 version = "0.1.3"
-description = ""
-=======
-version = "0.1.2"
 description = "Database incremental exports, transfers, imports, ETL, creation / management"
->>>>>>> 940e01ff
 authors = [{ name = "Dan Kelleher", email = "kelleherjdan@gmail.com" }]
 license = { text = "MIT" }
 readme = "README.md"
